--- conflicted
+++ resolved
@@ -14,15 +14,15 @@
 #
 # You should have received a copy of the GNU General Public License
 # along with EGTtools.  If not, see <http://www.gnu.org/licenses/>
-cmake_minimum_required(VERSION 3.18)
+
+cmake_minimum_required(VERSION 3.17)
 project(egttools LANGUAGES CXX)
 
-set(CMAKE_CXX_STANDARD 17)
-set(CMAKE_CXX_STANDARD_REQUIRED ON)
-set(CMAKE_CXX_EXTENSIONS OFF)
+#set(SKIP_OPENMP TRUE)
 
-cmake_policy(SET CMP0069 NEW)
-cmake_policy(SET CMP0076 NEW)
+# Set PYTHONPATH
+
+#set(PYTHONPATH src/:${PYTHONPATH})
 
 # For additional Find library scripts
 set(CMAKE_MODULE_PATH ${CMAKE_MODULE_PATH} "${PROJECT_SOURCE_DIR}/cmake/Modules/")
@@ -49,8 +49,6 @@
     if (MSVC_VERSION GREATER_EQUAL 1920)
         add_compile_options(/d2FH4-) # Because we don't want to link against VCRUNTIME140_1.dll (see https://cibuildwheel.readthedocs.io/en/stable/faq/#importerror-dll-load-failed-the-specific-module-could-not-be-found-error-on-windows)
     endif ()
-    # important for finding boost on windows 64 bit
-#    set(Boost_ARCHITECTURE '-x64')
 endif ()
 
 if(APPLE)
@@ -66,12 +64,6 @@
 
 # Necessary for certain MacOX versions to find homebrew OpenMP
 if (APPLE AND NOT SKIP_OPENMP)
-<<<<<<< HEAD
-    message("-- Try to install OpenMP")
-    execute_process(COMMAND brew install libomp)
-    execute_process(COMMAND brew --prefix libomp OUTPUT_VARIABLE LIBOMP_DIR)
-    string(STRIP ${LIBOMP_DIR} LIBOMP_DIR)
-=======
 #    message("-- Try to install OpenMP")
 #    message(STATUS "BUILD_ARCH=$ENV{BUILD_ARCH}")
 #    if ("$ENV{BUILD_ARCH}" MATCHES "macosx_x86_64|macosx_universal2")
@@ -88,7 +80,6 @@
 #    execute_process(COMMAND brew install libomp)
 #    execute_process(COMMAND brew --prefix libomp OUTPUT_VARIABLE LIBOMP_DIR)
 #    string(STRIP ${LIBOMP_DIR} LIBOMP_DIR)
->>>>>>> fa7df60a
 
     if (CMAKE_C_COMPILER_ID MATCHES "Clang\$")
         set(OpenMP_C_FLAGS "-Xpreprocessor -fopenmp -I${LIBOMP_DIR}/include")
@@ -112,15 +103,11 @@
     )
 endif ()
 
-<<<<<<< HEAD
-set(EIGEN_VERSION_REQUIRED 3.3)
-=======
 set(CMAKE_CXX_STANDARD 17)
 set(CMAKE_CXX_STANDARD_REQUIRED ON)
 set(CMAKE_CXX_EXTENSIONS OFF)
 
 #set(EIGEN_VERSION_REQUIRED 3.3)
->>>>>>> fa7df60a
 
 find_package(Eigen3 ${EIGEN_VERSION_REQUIRED} QUIET CONFIG)
 if (NOT EIGEN3_FOUND)
@@ -135,7 +122,7 @@
     message(STATUS "Eigen found")
 endif ()
 
-find_package(Boost 1.70.0)
+find_package(Boost)
 if (Boost_FOUND)
     include_directories(${Boost_INCLUDE_DIR})
     add_definitions( "-DHAS_BOOST" )
