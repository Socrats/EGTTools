--- conflicted
+++ resolved
@@ -127,34 +127,20 @@
     * @param k size of the unordered subset
     * @return C(n, k)
     */
-<<<<<<< HEAD
-    template<typename T, typename I>
-    T binomialCoeff(I n, I k) {
-=======
     template<typename Output, typename Input>
     Output binomialCoeff(Input n, Input k) {
->>>>>>> 388044af
         if ((k > n) || (n < 0) || (k < 0))
             return 0;
 
         // Since C(n, k) = C(n, n-k)
         if (k > n - k) k = n - k;
 
-<<<<<<< HEAD
-        T res = 1;
-
-        // Calculate value of [n * (n-1) * ... * (n-k+1)] / [k * (k-1) * ... * 1]
-        for (I i = 0; i < k; ++i) {
-            res *= static_cast<T>(n - i);
-            res /= static_cast<T>(i + 1);
-=======
         Output res = 1;
 
         // Calculate value of [n * (n-1) * ... * (n-k+1)] / [k * (k-1) * ... * 1]
         for (Input i = 0; i < k; ++i) {
             res *= static_cast<Output>(n - i);
             res /= static_cast<Output>(i + 1);
->>>>>>> 388044af
         }
 
         return res;
@@ -243,11 +229,6 @@
      * @param bins : number of bins that can be filled
      * @return the number of possible combinations of stars in the bins.
      */
-<<<<<<< HEAD
-    template<typename T, typename O=T>
-    O starsBars(T stars, T bins) {
-        return egttools::binomialCoeff<O, T>(stars + bins - 1, stars);
-=======
     template<typename T, typename O = T>
     O starsBars(T stars, T bins) {
         return egttools::binomialCoeff<O, T>(stars + bins - 1, stars);
@@ -257,7 +238,6 @@
     template<>
     inline uint_type_ starsBars<size_t, uint_type_>(size_t stars, size_t bins) {
         return egttools::binomial_precision(stars + bins - 1, stars);
->>>>>>> 388044af
     }
 #endif
 
