--- conflicted
+++ resolved
@@ -17,27 +17,6 @@
 */
 #include <egttools/Distributions.h>
 
-<<<<<<< HEAD
-//template<>
-//size_t egttools::binomialCoeff<size_t, size_t>(size_t n, size_t k) {
-//    if ((k > n) || (n == ULONG_MAX))
-//        return 0;
-//
-//    // Since C(n, k) = C(n, n-k)
-//    size_t n_terms = std::min(k, n - k);
-//
-//    size_t res = 1;
-//    size_t m = n + 1;
-//
-//    // Calculate value of [n * (n-1) * ... * (n-k+1)] / [k * (k-1) * ... * 1]
-//    for (size_t i = 1; i < n_terms + 1; ++i) {
-//        res *= m - i;
-//        res /= i;
-//    }
-//
-//    return res;
-//}
-=======
 #if (HAS_BOOST)
 uint_type_ egttools::binomial_precision(size_t n, size_t k) {
     if ((k > n) || (n == ULONG_MAX))
@@ -58,89 +37,53 @@
     return res;
 }
 #endif
->>>>>>> 388044af
 
 double
 egttools::multivariateHypergeometricPDF(size_t m, size_t k, size_t n, const std::vector<size_t> &sample_counts,
                                         const std::vector<size_t> &population_counts) {
 
-<<<<<<< HEAD
-    double res = 1;
-    // First we calculate the number of unordered samples of size n chosen from the population
-    auto denominator = egttools::binomialCoeff<double, size_t>(m, n);
-=======
     uint_type_ res = 1;
     // First we calculate the number of unordered samples of size n chosen from the population
     auto denominator = binomial_coeff_(m, n);
->>>>>>> 388044af
 
     // Then we calculate the multiplication of the number of all unordered subsets of a subset of the population
     // with only 1 type of object
     for (size_t i = 0; i < k; ++i) {
-<<<<<<< HEAD
-        res *= egttools::binomialCoeff<double, size_t>(population_counts[i], sample_counts[i]);
-    }
-
-    return res / denominator;
-=======
         res *= binomial_coeff_(population_counts[i], sample_counts[i]);
     }
 
 
     return static_cast<double>(res.convert_to<float_type_>() / denominator.convert_to<float_type_>());
->>>>>>> 388044af
 }
 
 double
 egttools::multivariateHypergeometricPDF(size_t m, size_t k, size_t n, const std::vector<size_t> &sample_counts,
                                         const Eigen::Ref<const VectorXui> &population_counts) {
 
-<<<<<<< HEAD
-    double res = 1;
-    // First we calculate the number of unordered samples of size n chosen from the population
-    auto denominator = egttools::binomialCoeff<double, size_t>(m, n);
-=======
     uint_type_ res = 1;
     // First we calculate the number of unordered samples of size n chosen from the population
     auto denominator = binomial_coeff_(m, n);
->>>>>>> 388044af
 
     // Then we calculate the multiplication of the number of all unordered subsets of a subset of the population
     // with only 1 type of object
     for (signed long i = 0; i < static_cast<signed long>(k); ++i) {
-<<<<<<< HEAD
-        res *= egttools::binomialCoeff<double, size_t>(population_counts(i), sample_counts[i]);
-    }
-
-    return res / denominator;
-=======
         res *= binomial_coeff_(population_counts(i), sample_counts[i]);
     }
 
     return static_cast<double>(res.convert_to<float_type_>() / denominator.convert_to<float_type_>());
->>>>>>> 388044af
 }
 
 double
 egttools::multivariateHypergeometricPDF(size_t m, size_t k, size_t n, const Eigen::Ref<const VectorXui> &sample_counts,
                                         const Eigen::Ref<const VectorXui> &population_counts) {
 
-<<<<<<< HEAD
-    double res = 1;
-    // First we calculate the number of unordered samples of size n chosen from the population
-    auto denominator = egttools::binomialCoeff<double, size_t>(m, n);
-=======
     uint_type_ res = 1;
     // First we calculate the number of unordered samples of size n chosen from the population
     auto denominator = binomial_coeff_(m, n);
->>>>>>> 388044af
 
     // Then we calculate the multiplication of the number of all unordered subsets of a subset of the population
     // with only 1 type of object
     for (signed long i = 0; i < static_cast<signed long>(k); ++i) {
-<<<<<<< HEAD
-        res *= egttools::binomialCoeff<double, size_t>(population_counts(i), sample_counts(i));
-=======
         res *= binomial_coeff_(population_counts(i), sample_counts(i));
     }
 
@@ -164,7 +107,6 @@
         for (size_t j = 1; j < group_configuration(i) + 1; ++j) {
             prob *= p(i) / static_cast<int>(j);
         }
->>>>>>> 388044af
     }
     return (prob * n_factorial.convert_to<float_type_>()).convert_to<double>();
 }
@@ -189,9 +131,4 @@
     return prob * n_factorial;
 }
 
-<<<<<<< HEAD
-    return res / denominator;
-}
-=======
-#endif
->>>>>>> 388044af
+#endif